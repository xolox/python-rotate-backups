--- conflicted
+++ resolved
@@ -1,7 +1,7 @@
 # rotate-backups: Simple command line interface for backup rotation.
 #
 # Author: Peter Odding <peter@peterodding.com>
-# Last Change: February 13, 2020
+# Last Change: February 14, 2020
 # URL: https://github.com/xolox/python-rotate-backups
 
 """
@@ -26,7 +26,7 @@
 from executor import ExternalCommandFailed
 from executor.concurrent import CommandPool
 from executor.contexts import RemoteContext, create_context
-from humanfriendly import Timer, coerce_boolean, format_path, parse_path, pluralize
+from humanfriendly import Timer, coerce_boolean, coerce_pattern, format_path, parse_path, pluralize
 from humanfriendly.text import concatenate, split
 from natsort import natsort
 from property_manager import (
@@ -36,6 +36,7 @@
     lazy_property,
     mutable_property,
     required_property,
+    set_property,
 )
 from simpleeval import simple_eval
 from six import string_types
@@ -47,6 +48,9 @@
 
 # Initialize a logger for this module.
 logger = VerboseLogger(__name__)
+
+DEFAULT_REMOVAL_COMMAND = ['rm', '-fR']
+"""The default removal command (a list of strings)."""
 
 ORDERED_FREQUENCIES = (
     ('minutely', relativedelta(minutes=1)),
@@ -57,12 +61,27 @@
     ('yearly', relativedelta(years=1)),
 )
 """
-A list of tuples with two values each:
+An iterable of tuples with two values each:
 
 - The name of a rotation frequency (a string like 'hourly', 'daily', etc.).
 - A :class:`~dateutil.relativedelta.relativedelta` object.
 
 The tuples are sorted by increasing delta (intentionally).
+"""
+
+SUPPORTED_DATE_COMPONENTS = (
+    ('year', True),
+    ('month', True),
+    ('day', True),
+    ('hour', False),
+    ('minute', False),
+    ('second', False),
+)
+"""
+An iterable of tuples with two values each:
+
+- The name of a date component (a string).
+- :data:`True` for required components, :data:`False` for optional components.
 """
 
 SUPPORTED_FREQUENCIES = dict(ORDERED_FREQUENCIES)
@@ -71,7 +90,8 @@
 :class:`~dateutil.relativedelta.relativedelta` objects as values. This
 dictionary is generated based on the tuples in :data:`ORDERED_FREQUENCIES`.
 """
-TIMESTAMP = r'''
+
+TIMESTAMP_PATTERN = re.compile(r'''
     # Required components.
     (?P<year>\d{4} ) \D?
     (?P<month>\d{2}) \D?
@@ -82,15 +102,11 @@
         (?P<minute>\d{2}) \D?
         (?P<second>\d{2})?
     )?
-'''
-
+''', re.VERBOSE)
 """
 A compiled regular expression object used to match timestamps encoded in
 filenames.
 """
-
-DEFAULT_REMOVAL_COMMAND = ['rm', '-fR']
-"""The default removal command (a list of strings)."""
 
 
 def coerce_location(value, **options):
@@ -197,16 +213,21 @@
         rotation_scheme = dict((name, coerce_retention_period(items[name]))
                                for name in SUPPORTED_FREQUENCIES
                                if name in items)
-        options = dict(include_list=split(items.get('include-list', '')),
-                       exclude_list=split(items.get('exclude-list', '')),
-                       io_scheduling_class=items.get('ionice'),
-                       timestamp=items.get('timestamp'),
-                       strict=coerce_boolean(items.get('strict', 'yes')),
-                       prefer_recent=coerce_boolean(items.get('prefer-recent', 'no')))
+        options = dict(
+            exclude_list=split(items.get('exclude-list', '')),
+            include_list=split(items.get('include-list', '')),
+            io_scheduling_class=items.get('ionice'),
+            prefer_recent=coerce_boolean(items.get('prefer-recent', 'no')),
+            strict=coerce_boolean(items.get('strict', 'yes')),
+        )
         # Don't override the value of the 'removal_command' property unless the
         # 'removal-command' configuration file option has a value set.
         if items.get('removal-command'):
             options['removal_command'] = shlex.split(items['removal-command'])
+        # Don't override the value of the 'timestamp_pattern' property unless the
+        # 'timestamp-pattern' configuration file option has a value set.
+        if items.get('timestamp-pattern'):
+            options['timestamp_pattern'] = items['timestamp-pattern']
         # Expand filename patterns?
         if expand and location.have_wildcards:
             logger.verbose("Expanding filename pattern %s on %s ..", location.directory, location.context)
@@ -258,10 +279,6 @@
         options.update(rotation_scheme=rotation_scheme)
         super(RotateBackups, self).__init__(**options)
 
-    @cached_property(writable=True)
-    def timestamp(self):
-        return TIMESTAMP
-
     @mutable_property
     def config_file(self):
         """
@@ -429,6 +446,40 @@
           :class:`RotateBackups` to preserve more backups.
         """
         return True
+
+    @mutable_property
+    def timestamp_pattern(self):
+        """
+        The pattern used to extract timestamps from filenames (defaults to :data:`TIMESTAMP_PATTERN`).
+
+        The value of this property is a compiled regular expression object.
+        Callers can provide their own compiled regular expression which
+        makes it possible to customize the compilation flags (see the
+        :func:`re.compile()` documentation for details).
+
+        The regular expression pattern is expected to be a Python compatible
+        regular expression that contains the named capture groups 'year',
+        'month', 'day', 'hour', 'minute' and 'second'.
+
+        String values are automatically coerced to compiled regular expressions
+        by calling :func:`~humanfriendly.coerce_pattern()`, in this case only
+        the :data:`re.VERBOSE` flag is used.
+
+        If the caller provides a custom pattern it will be validated
+        to confirm that the pattern contains named capture groups
+        corresponding to each of the required date components
+        defined by :data:`SUPPORTED_DATE_COMPONENTS`.
+        """
+        return TIMESTAMP_PATTERN
+
+    @timestamp_pattern.setter
+    def timestamp_pattern(self, value):
+        """Coerce the value of :attr:`timestamp_pattern` to a compiled regular expression."""
+        pattern = coerce_pattern(value, re.VERBOSE)
+        for component, required in SUPPORTED_DATE_COMPONENTS:
+            if component not in pattern.groupindex and required:
+                raise ValueError("Pattern is missing required capture group! (%s)" % component)
+        set_property(self, 'timestamp_pattern', pattern)
 
     def rotate_concurrent(self, *locations, **kw):
         """
@@ -590,14 +641,9 @@
         backups = []
         location = coerce_location(location)
         logger.info("Scanning %s for backups ..", location)
-<<<<<<< HEAD
         location.ensure_readable(self.force)
-=======
-        location.ensure_readable()
-        pattern=re.compile(self.timestamp, re.VERBOSE)
->>>>>>> bc88870a
         for entry in natsort(location.context.list_entries(location.directory)):
-            match = pattern.search( entry)
+            match = self.timestamp_pattern.search(entry)
             if match:
                 if self.exclude_list and any(fnmatch.fnmatch(entry, p) for p in self.exclude_list):
                     logger.verbose("Excluded %s (it matched the exclude list).", entry)
@@ -607,7 +653,7 @@
                     try:
                         backups.append(Backup(
                             pathname=os.path.join(location.directory, entry),
-                            timestamp=datetime.datetime(*(int(group, 10) for group in match.groups('0'))),
+                            timestamp=self.match_to_datetime(match),
                         ))
                     except ValueError as e:
                         logger.notice("Ignoring %s due to invalid date (%s).", entry, e)
@@ -616,6 +662,30 @@
         if backups:
             logger.info("Found %i timestamped backups in %s.", len(backups), location)
         return sorted(backups)
+
+    def match_to_datetime(self, match):
+        """
+        Convert a regular expression match to a :class:`~datetime.datetime` value.
+
+        :param match: A regular expression match object.
+        :returns: A :class:`~datetime.datetime` value.
+        :raises: :exc:`exceptions.ValueError` when a required date component is
+                 not captured by the pattern, the captured value is an empty
+                 string or the captured value cannot be interpreted as a
+                 base-10 integer.
+
+        .. seealso:: :data:`SUPPORTED_DATE_COMPONENTS`
+        """
+        kw = {}
+        for component, required in SUPPORTED_DATE_COMPONENTS:
+            value = match.group(component)
+            if value:
+                kw[component] = int(value, 10)
+            elif required:
+                raise ValueError("Missing required date component! (%s)!" % component)
+            else:
+                kw[component] = 0
+        return datetime.datetime(**kw)
 
     def group_backups(self, backups):
         """
